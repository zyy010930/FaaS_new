--- conflicted
+++ resolved
@@ -1,8 +1,4 @@
 #!/bin/sh
 
 echo "Deploying stack"
-<<<<<<< HEAD
-docker stack deploy func --compose-file docker-compose.yml 
-=======
 docker stack deploy func --compose-file docker-compose.yml
->>>>>>> 1aba6699
